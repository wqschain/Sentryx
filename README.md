--- conflicted
+++ resolved
@@ -77,13 +77,8 @@
 
 ## Features
 
-<<<<<<< HEAD
 - Real-time cryptocurrency price tracking for BTC, ETH, SOL, XRP, and DOGE
-- Advanced sentiment analysis using SentryxAI, our custom-tuned model
-=======
-- Real-time cryptocurrency price tracking for BTC, ETH, SOL, XRP, DOGE
-- Advanced sentiment analysis using our custom fine-tuned CryptoBERT model
->>>>>>> 5ae62013
+- Advanced sentiment analysis using SentryxAI (based on CryptoBERT), our custom-tuned model
 - Beautiful and modern UI built with React and TailwindCSS
 - High-performance FastAPI backend with async support
 - Automated data collection and sentiment analysis
